--- conflicted
+++ resolved
@@ -10,7 +10,7 @@
 )
 
 
-<<<<<<< HEAD
+
 async def add_data_points(
     data_points: List[DataPoint], update_edge_collection=True
 ) -> List[DataPoint]:
@@ -41,14 +41,13 @@
         - Inserts nodes and edges into the graph engine.
         - Optionally updates the edge index via `index_graph_edges`.
     """
-=======
+    
 async def add_data_points(data_points: List[DataPoint]) -> List[DataPoint]:
     if not isinstance(data_points, list):
         raise InvalidDataPointsInAddDataPointsError("data_points must be a list.")
     if not all(isinstance(dp, DataPoint) for dp in data_points):
         raise InvalidDataPointsInAddDataPointsError("data_points: each item must be a DataPoint.")
 
->>>>>>> abbce6e8
     nodes = []
     edges = []
 
