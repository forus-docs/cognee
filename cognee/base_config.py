import os
from typing import Optional
from functools import lru_cache
from pydantic_settings import BaseSettings, SettingsConfigDict
from cognee.root_dir import get_absolute_path
from cognee.shared.data_models import MonitoringTool


class BaseConfig(BaseSettings):
    data_root_directory: str = get_absolute_path(".data_storage")
    monitoring_tool: object = MonitoringTool.LANGFUSE
    graphistry_username: Optional[str] = os.getenv("GRAPHISTRY_USERNAME")
    graphistry_password: Optional[str] = os.getenv("GRAPHISTRY_PASSWORD")
    langfuse_public_key: Optional[str] = os.getenv("LANGFUSE_PUBLIC_KEY")
    langfuse_secret_key: Optional[str] = os.getenv("LANGFUSE_SECRET_KEY")
    langfuse_host: Optional[str] = os.getenv("LANGFUSE_HOST")
<<<<<<< HEAD

    model_config = SettingsConfigDict(env_file = ".env", extra = "allow")
=======
    model_config = SettingsConfigDict(env_file=".env", extra="allow")
>>>>>>> 3fb9b05c

    def to_dict(self) -> dict:
        return {
            "data_root_directory": self.data_root_directory,
            "monitoring_tool": self.monitoring_tool,
        }


@lru_cache
def get_base_config():
    return BaseConfig()<|MERGE_RESOLUTION|>--- conflicted
+++ resolved
@@ -14,12 +14,8 @@
     langfuse_public_key: Optional[str] = os.getenv("LANGFUSE_PUBLIC_KEY")
     langfuse_secret_key: Optional[str] = os.getenv("LANGFUSE_SECRET_KEY")
     langfuse_host: Optional[str] = os.getenv("LANGFUSE_HOST")
-<<<<<<< HEAD
+    model_config = SettingsConfigDict(env_file=".env", extra="allow")
 
-    model_config = SettingsConfigDict(env_file = ".env", extra = "allow")
-=======
-    model_config = SettingsConfigDict(env_file=".env", extra="allow")
->>>>>>> 3fb9b05c
 
     def to_dict(self) -> dict:
         return {
