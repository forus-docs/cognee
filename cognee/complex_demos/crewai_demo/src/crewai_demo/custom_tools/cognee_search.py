--- conflicted
+++ resolved
@@ -5,10 +5,7 @@
 from pydantic import BaseModel, Field, PrivateAttr
 
 from cognee.modules.engine.models import NodeSet
-<<<<<<< HEAD
-=======
 from cognee import search, SearchType
->>>>>>> d55212c7
 from cognee.modules.users.models import User
 
 
