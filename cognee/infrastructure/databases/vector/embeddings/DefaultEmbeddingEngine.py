from typing import List
from fastembed import TextEmbedding
from cognee.config import Config
from cognee.root_dir import get_absolute_path
from .EmbeddingEngine import EmbeddingEngine
<<<<<<< HEAD
=======
from cognee.config import Config
>>>>>>> b950dda3

config = Config()
config.load()
class DefaultEmbeddingEngine(EmbeddingEngine):
    async def embed_text(self, text: List[str]) -> List[float]:
        embedding_model = TextEmbedding(model_name = config.embedding_model, cache_dir = get_absolute_path("cache/embeddings"))
        embeddings_list = list(map(lambda embedding: embedding.tolist(), embedding_model.embed(text)))

        return embeddings_list

    def get_vector_size(self) -> int:
        return 1024<|MERGE_RESOLUTION|>--- conflicted
+++ resolved
@@ -3,13 +3,10 @@
 from cognee.config import Config
 from cognee.root_dir import get_absolute_path
 from .EmbeddingEngine import EmbeddingEngine
-<<<<<<< HEAD
-=======
-from cognee.config import Config
->>>>>>> b950dda3
 
 config = Config()
 config.load()
+
 class DefaultEmbeddingEngine(EmbeddingEngine):
     async def embed_text(self, text: List[str]) -> List[float]:
         embedding_model = TextEmbedding(model_name = config.embedding_model, cache_dir = get_absolute_path("cache/embeddings"))
