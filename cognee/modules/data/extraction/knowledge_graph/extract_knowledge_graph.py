--- conflicted
+++ resolved
@@ -7,27 +7,18 @@
 logger = logging.getLogger("extract_knowledge_graph(text: str)")
 
 async def extract_knowledge_graph(text: str, cognitive_layer, graph_model):
-    # try:
-    #     compiled_extract_knowledge_graph = ExtractKnowledgeGraph()
-    #     compiled_extract_knowledge_graph.load(get_absolute_path("./programs/extract_knowledge_graph/extract_knowledge_graph.json"))
+    try:
+        compiled_extract_knowledge_graph = ExtractKnowledgeGraph()
+        compiled_extract_knowledge_graph.load(get_absolute_path("./programs/extract_knowledge_graph/extract_knowledge_graph.json"))
 
-    #     event_loop = asyncio.get_event_loop()
+        event_loop = asyncio.get_event_loop()
 
-    #     def sync_extract_knowledge_graph():
-    #         return compiled_extract_knowledge_graph(context = text, question = "")
+        def sync_extract_knowledge_graph():
+            return compiled_extract_knowledge_graph(context = text, question = "")
 
-<<<<<<< HEAD
-    #     return (await event_loop.run_in_executor(None, sync_extract_knowledge_graph)).graph
-    #     # return compiled_extract_knowledge_graph(text, question = "").graph
-    # except Exception as error:
-    #     logger.error("Error extracting graph from content: %s", error, exc_info = True)
-        
-    return await extract_content_graph(text, cognitive_layer, graph_model)
-=======
         return (await event_loop.run_in_executor(None, sync_extract_knowledge_graph)).graph
         # return compiled_extract_knowledge_graph(text, question = "").graph
     except Exception as error:
         # TODO: Log error to Sentry
 
-        return await extract_content_graph(text, cognitive_layer, graph_model)
->>>>>>> a5966a5d
+        return await extract_content_graph(text, cognitive_layer, graph_model)