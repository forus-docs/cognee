import asyncio
from uuid import UUID
from typing import Union

from cognee.shared.logging_utils import get_logger
from cognee.modules.engine.operations.setup import setup
from cognee.modules.data.methods.get_dataset_data import get_dataset_data
from cognee.modules.data.models import Data, Dataset
from cognee.modules.pipelines.operations.run_tasks import run_tasks
from cognee.modules.pipelines.models import PipelineRunStatus
from cognee.modules.pipelines.utils import validate_pipeline_inputs
from cognee.modules.pipelines.operations.get_pipeline_status import get_pipeline_status
from cognee.modules.pipelines.methods import get_pipeline_run_by_dataset

from cognee.modules.pipelines.tasks.task import Task
from cognee.modules.users.methods import get_default_user
from cognee.modules.users.models import User
from cognee.context_global_variables import set_database_global_context_variables
from cognee.modules.data.exceptions import DatasetNotFoundError
from cognee.modules.data.methods import (
    get_authorized_existing_datasets,
    load_or_create_datasets,
)

from cognee.modules.pipelines.models.PipelineRunInfo import (
    PipelineRunCompleted,
    PipelineRunStarted,
)

from cognee.context_global_variables import (
    graph_db_config as context_graph_db_config,
    vector_db_config as context_vector_db_config,
)

logger = get_logger("cognee.pipeline")

update_status_lock = asyncio.Lock()


@validate_pipeline_inputs
async def cognee_pipeline(
    tasks: list[Task],
    data=None,
    datasets: Union[str, list[str], list[UUID]] = None,
    user: User = None,
    pipeline_name: str = "custom_pipeline",
    vector_db_config: dict = None,
    graph_db_config: dict = None,
    incremental_loading: bool = True,
):
    # Note: These context variables allow different value assignment for databases in Cognee
    #       per async task, thread, process and etc.
    if vector_db_config:
        context_vector_db_config.set(vector_db_config)
    if graph_db_config:
        context_graph_db_config.set(graph_db_config)

    # Create databases if they don't exist
    await setup()

    # Initialize first_run attribute if it doesn't exist
    if not hasattr(cognee_pipeline, "first_run"):
        cognee_pipeline.first_run = True

    if cognee_pipeline.first_run:
        from cognee.infrastructure.llm.utils import test_llm_connection, test_embedding_connection

        # Test LLM and Embedding configuration once before running Cognee
        await test_llm_connection()
        await test_embedding_connection()
        cognee_pipeline.first_run = False  # Update flag after first run

    # If no user is provided use default user
    if user is None:
        user = await get_default_user()

    # Convert datasets to list
    if isinstance(datasets, str) or isinstance(datasets, UUID):
        datasets = [datasets]

    if not all([isinstance(dataset, Dataset) for dataset in datasets]):
        # Get datasets user wants write permissions for (verify user has permissions if datasets are provided as well)
        # NOTE: If a user wants to write to a dataset he does not own it must be provided through UUID
        existing_datasets = await get_authorized_existing_datasets(datasets, "write", user)

        if not datasets:
            # Get datasets from database if none sent.
            datasets = existing_datasets
        else:
            # If dataset matches an existing Dataset (by name or id), reuse it. Otherwise, create a new Dataset.
            datasets = await load_or_create_datasets(datasets, existing_datasets, user)

    if not datasets:
        raise DatasetNotFoundError("There are no datasets to work with.")

    for dataset in datasets:
        async for run_info in run_pipeline(
            dataset=dataset,
            user=user,
            tasks=tasks,
            data=data,
            pipeline_name=pipeline_name,
            context={"dataset": dataset},
            incremental_loading=incremental_loading,
        ):
            yield run_info


async def run_pipeline(
    dataset: Dataset,
    user: User,
    tasks: list[Task],
    data=None,
    pipeline_name: str = "custom_pipeline",
    context: dict = None,
    incremental_loading=True,
):
    # Will only be used if ENABLE_BACKEND_ACCESS_CONTROL is set to True
    await set_database_global_context_variables(dataset.id, dataset.owner_id)

    dataset_id = dataset.id

    if not data:
        data: list[Data] = await get_dataset_data(dataset_id=dataset_id)

    # async with update_status_lock: TODO: Add UI lock to prevent multiple backend requests
    if isinstance(dataset, Dataset):
        task_status = await get_pipeline_status([dataset_id], pipeline_name)
    else:
        task_status = [
            PipelineRunStatus.DATASET_PROCESSING_COMPLETED
        ]  # TODO: this is a random assignment, find permanent solution

    if str(dataset_id) in task_status:
        if task_status[str(dataset_id)] == PipelineRunStatus.DATASET_PROCESSING_STARTED:
            logger.info("Dataset %s is already being processed.", dataset_id)
            pipeline_run = await get_pipeline_run_by_dataset(dataset_id, pipeline_name)
            yield PipelineRunStarted(
                pipeline_run_id=pipeline_run.pipeline_run_id,
                dataset_id=dataset.id,
                dataset_name=dataset.name,
                payload=data,
            )
            return
        elif task_status[str(dataset_id)] == PipelineRunStatus.DATASET_PROCESSING_COMPLETED:
            logger.info("Dataset %s is already processed.", dataset_id)
            pipeline_run = await get_pipeline_run_by_dataset(dataset_id, pipeline_name)
            yield PipelineRunCompleted(
                pipeline_run_id=pipeline_run.pipeline_run_id,
                dataset_id=dataset.id,
                dataset_name=dataset.name,
            )
            return

<<<<<<< HEAD
    pipeline_run = run_tasks(tasks, dataset_id, data, user, pipeline_name, context)
=======
    if not isinstance(tasks, list):
        raise ValueError("Tasks must be a list")

    for task in tasks:
        if not isinstance(task, Task):
            raise ValueError(f"Task {task} is not an instance of Task")

    pipeline_run = run_tasks(
        tasks, dataset_id, data, user, pipeline_name, context, incremental_loading
    )
>>>>>>> cd930ed6

    async for pipeline_run_info in pipeline_run:
        yield pipeline_run_info<|MERGE_RESOLUTION|>--- conflicted
+++ resolved
@@ -152,20 +152,9 @@
             )
             return
 
-<<<<<<< HEAD
-    pipeline_run = run_tasks(tasks, dataset_id, data, user, pipeline_name, context)
-=======
-    if not isinstance(tasks, list):
-        raise ValueError("Tasks must be a list")
-
-    for task in tasks:
-        if not isinstance(task, Task):
-            raise ValueError(f"Task {task} is not an instance of Task")
-
     pipeline_run = run_tasks(
         tasks, dataset_id, data, user, pipeline_name, context, incremental_loading
     )
->>>>>>> cd930ed6
 
     async for pipeline_run_info in pipeline_run:
         yield pipeline_run_info