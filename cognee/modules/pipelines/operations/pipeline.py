--- conflicted
+++ resolved
@@ -52,14 +52,9 @@
     datasets: Union[str, list[str], list[UUID]] = None,
     user: User = None,
     pipeline_name: str = "custom_pipeline",
-<<<<<<< HEAD
-    vector_db_config: Optional[VectorConfig] = None,
-    graph_db_config: Optional[GraphConfig] = None,
-=======
     vector_db_config: dict = None,
     graph_db_config: dict = None,
     incremental_loading: bool = True,
->>>>>>> 0c42d195
 ):
     # Note: These context variables allow different value assignment for databases in Cognee
     #       per async task, thread, process and etc.
