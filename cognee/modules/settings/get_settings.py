from cognee.config import Config
from cognee.infrastructure import infrastructure_config
<<<<<<< HEAD
from cognee.infrastructure.llm import get_llm_config
=======
from cognee.infrastructure.llm.config import get_llm_config
>>>>>>> 372f23a4

def get_settings():
    config = Config()
    config.load()
    llm_config = get_llm_config()

    vector_dbs = [{
        "value": "weaviate",
        "label": "Weaviate",
    }, {
        "value": "qdrant",
        "label": "Qdrant",
    }, {
        "value": "lancedb",
        "label": "LanceDB",
    }]

    vector_engine = infrastructure_config.get_config("vector_engine")

    llm_providers = [{
        "value": "openai",
        "label": "OpenAI",
    }, {
        "value": "ollama",
        "label": "Ollama",
    }, {
        "value": "anthropic",
        "label": "Anthropic",
    }]

    llm_config = get_llm_config()

    return dict(
        llm = {
            "provider": {
                "label": llm_config.llm_provider,
                "value": llm_config.llm_provider,
            } if llm_config.llm_provider else llm_providers[0],
            "model": {
                "value": llm_config.llm_model,
                "label": llm_config.llm_model,
            } if llm_config.llm_model else None,
            "apiKey": llm_config.llm_api_key[:-10] + "**********" if llm_config.llm_api_key else None,
            "providers": llm_providers,
            "models": {
                "openai": [{
                    "value": "gpt-4o",
                    "label": "gpt-4o",
                }, {
                    "value": "gpt-4-turbo",
                    "label": "gpt-4-turbo",
                }, {
                    "value": "gpt-3.5-turbo",
                    "label": "gpt-3.5-turbo",
                }],
                "ollama": [{
                    "value": "llama3",
                    "label": "llama3",
                }, {
                    "value": "mistral",
                    "label": "mistral",
                }],
                "anthropic": [{
                    "value": "Claude 3 Opus",
                    "label": "Claude 3 Opus",
                }, {
                    "value": "Claude 3 Sonnet",
                    "label": "Claude 3 Sonnet",
                }, {
                    "value": "Claude 3 Haiku",
                    "label": "Claude 3 Haiku",
                }]
            },
        },
        vectorDB = {
            "provider": {
                "label": vector_engine.name,
                "value": vector_engine.name.lower(),
            },
            "url": vector_engine.url,
            "apiKey": vector_engine.api_key,
            "options": vector_dbs,
        },
    )<|MERGE_RESOLUTION|>--- conflicted
+++ resolved
@@ -1,10 +1,6 @@
 from cognee.config import Config
-from cognee.infrastructure import infrastructure_config
-<<<<<<< HEAD
+from cognee.infrastructure.databases.vector import get_vectordb_config
 from cognee.infrastructure.llm import get_llm_config
-=======
-from cognee.infrastructure.llm.config import get_llm_config
->>>>>>> 372f23a4
 
 def get_settings():
     config = Config()
@@ -22,7 +18,7 @@
         "label": "LanceDB",
     }]
 
-    vector_engine = infrastructure_config.get_config("vector_engine")
+    vector_config = get_vectordb_config()
 
     llm_providers = [{
         "value": "openai",
@@ -81,11 +77,11 @@
         },
         vectorDB = {
             "provider": {
-                "label": vector_engine.name,
-                "value": vector_engine.name.lower(),
+                "label": vector_config.vector_engine_provider,
+                "value": vector_config.vector_engine_provider.lower(),
             },
-            "url": vector_engine.url,
-            "apiKey": vector_engine.api_key,
+            "url": vector_config.vector_db_url,
+            "apiKey": vector_config.vector_db_key,
             "options": vector_dbs,
         },
     )