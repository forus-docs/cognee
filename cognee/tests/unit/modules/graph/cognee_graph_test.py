import pytest

from cognee.modules.graph.cognee_graph.CogneeGraph import CogneeGraph
from cognee.modules.graph.cognee_graph.CogneeGraphElements import Edge, Node


@pytest.fixture
def setup_graph():
    """Fixture to initialize a CogneeGraph instance."""
    return CogneeGraph()


def test_add_node_success(setup_graph):
    """Test successful addition of a node."""
    graph = setup_graph
    node = Node("node1")
    graph.add_node(node)
    assert graph.get_node("node1") == node


def test_add_duplicate_node(setup_graph):
    """Test adding a duplicate node raises an exception."""
    graph = setup_graph
    node = Node("node1")
    graph.add_node(node)
    with pytest.raises(ValueError, match="Node with id node1 already exists."):
        graph.add_node(node)


def test_add_edge_success(setup_graph):
    """Test successful addition of an edge."""
    graph = setup_graph
    node1 = Node("node1")
    node2 = Node("node2")
    graph.add_node(node1)
    graph.add_node(node2)
    edge = Edge(node1, node2)
    graph.add_edge(edge)
    assert edge in graph.edges
    assert edge in node1.skeleton_edges
    assert edge in node2.skeleton_edges


def test_add_duplicate_edge(setup_graph):
    """Test adding a duplicate edge raises an exception."""
    graph = setup_graph
    node1 = Node("node1")
    node2 = Node("node2")
    graph.add_node(node1)
    graph.add_node(node2)
    edge = Edge(node1, node2)
    graph.add_edge(edge)
    with pytest.raises(ValueError, match="Edge .* already exists in the graph."):
        graph.add_edge(edge)


def test_get_node_success(setup_graph):
    """Test retrieving an existing node."""
    graph = setup_graph
    node = Node("node1")
    graph.add_node(node)
    assert graph.get_node("node1") == node


def test_get_node_nonexistent(setup_graph):
    """Test retrieving a nonexistent node returns None."""
    graph = setup_graph
    assert graph.get_node("nonexistent") is None


def test_get_edges_success(setup_graph):
    """Test retrieving edges of a node."""
    graph = setup_graph
    node1 = Node("node1")
    node2 = Node("node2")
    graph.add_node(node1)
    graph.add_node(node2)
    edge = Edge(node1, node2)
    graph.add_edge(edge)
<<<<<<< HEAD
    assert edge in graph.get_edges_of_node("node1")
=======
    assert edge in graph.get_edges_from_node("node1")
>>>>>>> be6eebfb


def test_get_edges_nonexistent_node(setup_graph):
    """Test retrieving edges for a nonexistent node raises an exception."""
    graph = setup_graph
    with pytest.raises(ValueError, match="Node with id nonexistent does not exist."):
<<<<<<< HEAD
        graph.get_edges_of_node("nonexistent")
=======
        graph.get_edges_from_node("nonexistent")
>>>>>>> be6eebfb
<|MERGE_RESOLUTION|>--- conflicted
+++ resolved
@@ -77,19 +77,11 @@
     graph.add_node(node2)
     edge = Edge(node1, node2)
     graph.add_edge(edge)
-<<<<<<< HEAD
-    assert edge in graph.get_edges_of_node("node1")
-=======
     assert edge in graph.get_edges_from_node("node1")
->>>>>>> be6eebfb
 
 
 def test_get_edges_nonexistent_node(setup_graph):
     """Test retrieving edges for a nonexistent node raises an exception."""
     graph = setup_graph
     with pytest.raises(ValueError, match="Node with id nonexistent does not exist."):
-<<<<<<< HEAD
-        graph.get_edges_of_node("nonexistent")
-=======
-        graph.get_edges_from_node("nonexistent")
->>>>>>> be6eebfb
+        graph.get_edges_from_node("nonexistent")