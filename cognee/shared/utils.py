--- conflicted
+++ resolved
@@ -12,7 +12,6 @@
 import matplotlib.pyplot as plt
 import tiktoken
 import nltk
-<<<<<<< HEAD
 import base64
 from bokeh.plotting import figure, from_networkx
 from bokeh.models import Circle, MultiLine, HoverTool, ColumnDataSource, Range1d
@@ -22,10 +21,7 @@
 from bokeh.resources import CDN
 import cairosvg
 import logging
-=======
-import logging
 import sys
->>>>>>> 35892f97
 
 from cognee.base_config import get_base_config
 from cognee.infrastructure.databases.graph import get_graph_engine
