--- conflicted
+++ resolved
@@ -212,14 +212,11 @@
     tasks,
     user,
     datasets,
-<<<<<<< HEAD
+
     graph_db_config=None,
     vector_db_config=None,
-=======
-    graph_db_config: dict = None,
-    vector_db_config: dict = False,
     incremental_loading: bool = True,
->>>>>>> 0c42d195
+
 ):
     total_run_info = {}
 
@@ -244,14 +241,10 @@
     tasks,
     user,
     datasets,
-<<<<<<< HEAD
     graph_db_config=None,
     vector_db_config=None,
-=======
-    graph_db_config: dict = None,
-    vector_db_config: dict = False,
     incremental_loading: bool = True,
->>>>>>> 0c42d195
+
 ):
     # Convert dataset to list if it's a string
     if isinstance(datasets, str):
