--- conflicted
+++ resolved
@@ -13,7 +13,7 @@
 from cognee.modules.pipelines import run_tasks
 from cognee.modules.pipelines.models import PipelineRunStatus
 from cognee.modules.pipelines.operations.get_pipeline_status import get_pipeline_status
-from cognee.modules.pipelines.tasks.task import Task
+from cognee.modules.pipelines.tasks.Task import Task
 from cognee.modules.users.methods import get_default_user
 from cognee.modules.users.models import User
 from cognee.shared.data_models import KnowledgeGraph
@@ -139,10 +139,6 @@
             task_config={"batch_size": 10},
         ),
         Task(add_data_points, task_config={"batch_size": 10}),
-<<<<<<< HEAD
-=======
-        # Task(apply_node_set, task_config={"batch_size": 10}),  # Apply NodeSet values and create set nodes
->>>>>>> b2a53b41
     ]
 
     return default_tasks