<<<<<<< HEAD
import { TextLogo } from "@/ui/App";
import { Divider } from "@/ui/Layout";
import Footer from "@/ui/Partials/Footer/Footer";
import SignInForm from "@/ui/Partials/SignInForm/SignInForm";
=======
import Link from 'next/link';

import { CTAButton, Spacer, Stack, Text } from 'ohmy-ui';
import { auth0 } from '@/modules/auth/auth0';
import { TextLogo } from '@/ui/App';
import { Divider } from '@/ui/Layout';
import Footer from '@/ui/Partials/Footer/Footer';
import AuthToken from './token/AuthToken';

import styles from './AuthPage.module.css';
>>>>>>> 450d9ada

export default async function AuthPage() {
  const session = await auth0.getSession();

  return (
    <main className="flex flex-col h-full">
      <div className="pt-6 pr-3 pb-3 pl-6">
        <TextLogo width={86} height={24} />
      </div>
      <Divider />
<<<<<<< HEAD
      <div className="w-full max-w-md pt-12 pb-6 m-auto">
        <div className="flex flex-col w-full gap-8">
          <h1><span className="text-xl">Sign in</span></h1>
          <SignInForm />
        </div>
=======
      <div className={styles.authContainer}>
        <Stack gap="4" style={{ width: '100%' }}>
          <h1><Text size="large">Welcome to cognee</Text></h1>
          {session ? (
            <Stack gap="4">
              <Text>Hello, {session.user.name}!</Text>
              <AuthToken />
              <Link href="/auth/logout">
                <CTAButton>
                  Log out
                </CTAButton>
              </Link>
            </Stack>
          ) : (
            <>
              <Link href="/auth/login?screen_hint=signup">
                <CTAButton>
                  Sign up
                </CTAButton>
              </Link>

              <Link href="/auth/login">
                <CTAButton>
                  Log in
                </CTAButton>
              </Link>
            </>
          )}
        </Stack>
>>>>>>> 450d9ada
      </div>
      <div className="pl-6 pr-6">
        <Footer />
      </div>
    </main>
  )
}<|MERGE_RESOLUTION|>--- conflicted
+++ resolved
@@ -1,50 +1,36 @@
-<<<<<<< HEAD
+import Link from "next/link";
 import { TextLogo } from "@/ui/App";
 import { Divider } from "@/ui/Layout";
 import Footer from "@/ui/Partials/Footer/Footer";
-import SignInForm from "@/ui/Partials/SignInForm/SignInForm";
-=======
-import Link from 'next/link';
 
-import { CTAButton, Spacer, Stack, Text } from 'ohmy-ui';
-import { auth0 } from '@/modules/auth/auth0';
-import { TextLogo } from '@/ui/App';
-import { Divider } from '@/ui/Layout';
-import Footer from '@/ui/Partials/Footer/Footer';
-import AuthToken from './token/AuthToken';
+import { auth0 } from "@/modules/auth/auth0";
 
-import styles from './AuthPage.module.css';
->>>>>>> 450d9ada
+import { CTAButton } from "@/ui/elements";
+import AuthToken from "./token/AuthToken";
+
 
 export default async function AuthPage() {
   const session = await auth0.getSession();
 
   return (
-    <main className="flex flex-col h-full">
-      <div className="pt-6 pr-3 pb-3 pl-6">
-        <TextLogo width={86} height={24} />
+    <main>
+      <div className="w-full max-w-md pt-12 pb-6 m-auto">
+          <TextLogo width={158} height={44} color="white" />
       </div>
       <Divider />
-<<<<<<< HEAD
       <div className="w-full max-w-md pt-12 pb-6 m-auto">
         <div className="flex flex-col w-full gap-8">
-          <h1><span className="text-xl">Sign in</span></h1>
-          <SignInForm />
-        </div>
-=======
-      <div className={styles.authContainer}>
-        <Stack gap="4" style={{ width: '100%' }}>
-          <h1><Text size="large">Welcome to cognee</Text></h1>
+          <h1><span className="text-xl">Welcome to cognee</span></h1>
           {session ? (
-            <Stack gap="4">
-              <Text>Hello, {session.user.name}!</Text>
+            <div className="flex flex-col w-full gap-4">
+              <span className="text-lg">Hello, {session.user.name}!</span>
               <AuthToken />
               <Link href="/auth/logout">
                 <CTAButton>
                   Log out
                 </CTAButton>
               </Link>
-            </Stack>
+            </div>
           ) : (
             <>
               <Link href="/auth/login?screen_hint=signup">
@@ -60,9 +46,9 @@
               </Link>
             </>
           )}
-        </Stack>
->>>>>>> 450d9ada
+        </div>
       </div>
+      <Divider />
       <div className="pl-6 pr-6">
         <Footer />
       </div>
