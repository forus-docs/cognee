--- conflicted
+++ resolved
@@ -185,7 +185,6 @@
 
     # Step 4: Query insights
     if enable_steps.get("retriever"):
-<<<<<<< HEAD
         search_results = await cognee.search(
             SearchType.GRAPH_COMPLETION, query_text='Who has experience in design tools?'
         )
@@ -193,16 +192,6 @@
 
 if __name__ == '__main__':
     setup_logging(logging.INFO)
-=======
-        results = await brute_force_triplet_search(
-            "Who has the most experience with graphic design?"
-        )
-        print(format_triplets(results))
-
-
-if __name__ == "__main__":
-    setup_logging(logging.ERROR)
->>>>>>> 3fb9b05c
 
     rebuild_kg = True
     retrieve = True
