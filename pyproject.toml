[project]
name = "cognee"
version = "0.1.41"
description = "Cognee - is a library for enriching LLM context with a semantic layer for better understanding and reasoning."
authors = [
    { name = "Vasilije Markovic" },
    { name = "Boris Arzentar" },
]
requires-python = ">=3.10,<3.13"
readme = "README.md"
license = "Apache-2.0"
classifiers = [
    "Development Status :: 4 - Beta",
    "Intended Audience :: Developers",
    "License :: OSI Approved :: Apache Software License",
    "Topic :: Software Development :: Libraries",
    "Operating System :: MacOS :: MacOS X",
    "Operating System :: POSIX :: Linux",
    "Operating System :: Microsoft :: Windows",
]
dependencies = [
    "openai>=1.59.4,<2",
    "python-dotenv>=1.0.1",
    "pydantic==2.10.5",
    "pydantic-settings>=2.2.1,<3",
    "typing_extensions==4.12.2",
    "nltk==3.9.1",
    "numpy>=1.26.4, <=2.1",
    "pandas>=2.2.2",
    # Note: New s3fs and boto3 versions don't work well together
    # Always use comaptible fixed versions of these two dependencies
    "s3fs[boto3]==2025.3.2",
    "sqlalchemy==2.0.39",
    "aiosqlite>=0.20.0,<0.21",
    "tiktoken<=0.9.0",
    "litellm>=1.57.4",
    "instructor==1.7.2",
    "langfuse>=2.32.0",
    "filetype>=1.2.0",
    "aiohttp>=3.11.14",
    "aiofiles>=23.2.1",
    "owlready2>=0.47,<0.48",
    "graphistry>=0.33.5,<0.34",
    "pypdf>=4.1.0,<6.0.0",
    "jinja2>=3.1.3,<4",
    "matplotlib>=3.8.3,<4",
    "networkx>=3.4.2,<4",
    "lancedb==0.21.0",
    "alembic>=1.13.3,<2",
    "pre-commit>=4.0.1,<5",
    "scikit-learn>=1.6.1,<2",
    "limits>=4.4.1,<5",
    "fastapi==0.115.7",
    "python-multipart==0.0.20",
    "fastapi-users[sqlalchemy]==14.0.1",
    "dlt[sqlalchemy]>=1.9.0,<2",
    "sentry-sdk[fastapi]>=2.9.0,<3",
    "structlog>=25.2.0,<26",
    "onnxruntime<=1.21.1",
    "pylance==0.22.0",
<<<<<<< HEAD
    "nest-asyncio>=1.6.0",
=======
    "python-jose[cryptography]>=3.5.0",
>>>>>>> 450d9ada
]

[project.optional-dependencies]
api = [
    "uvicorn==0.34.0",
    "gunicorn>=20.1.0,<21",
<<<<<<< HEAD
    "websockets>=15.0.1",
=======
    "kuzu==0.9.0",
>>>>>>> 450d9ada
]
weaviate = ["weaviate-client==4.9.6"]
qdrant = ["qdrant-client>=1.9.0,<2"]
neo4j = ["neo4j>=5.20.0,<6"]
postgres = [
    "psycopg2>=2.9.10,<3",
    "pgvector>=0.3.5,<0.4",
    "asyncpg==0.30.0",
]
notebook = ["notebook>=7.1.0,<8"]
langchain = [
    "langsmith==0.2.3",
    "langchain_text_splitters==0.3.2",
]
llama-index = ["llama-index-core>=0.12.11,<0.13"]
gemini = ["google-generativeai>=0.8.4,<0.9"]
huggingface = ["transformers>=4.46.3,<5"]
ollama = ["transformers>=4.46.3,<5"]
mistral = ["mistral-common>=1.5.2,<2"]
anthropic = ["anthropic>=0.26.1,<0.27"]
deepeval = ["deepeval>=2.0.1,<3"]
posthog = ["posthog>=3.5.0,<4"]
falkordb = ["falkordb==1.0.9"]
kuzu = ["kuzu==0.9.0"]
groq = ["groq==0.8.0"]
milvus = ["pymilvus>=2.5.0,<3"]
docs = ["unstructured[csv, doc, docx, epub, md, odt, org, ppt, pptx, rst, rtf, tsv, xlsx]>=0.16.13,<0.17"]
codegraph = [
    "fastembed<=0.6.0 ; python_version < '3.13'",
    "transformers>=4.46.3,<5",
    "tree-sitter>=0.24.0,<0.25",
    "tree-sitter-python>=0.23.6,<0.24",
]
evals = [
    "plotly>=6.0.0,<7",
    "gdown>=5.2.0,<6",
]
gui = [
    "pyside6>=6.8.3,<7",
    "qasync>=0.27.1,<0.28",
]
graphiti = ["graphiti-core>=0.7.0,<0.8"]
dev = [
    "pytest>=7.4.0,<8",
    "pytest-cov>=6.1.1",
    "pytest-asyncio>=0.21.1,<0.22",
    "coverage>=7.3.2,<8",
    "mypy>=1.7.1,<2",
    "notebook>=7.1.0,<8",
    "deptry>=0.20.0,<0.21",
    "pylint>=3.0.3,<4",
    "ruff>=0.9.2,<1.0.0",
    "tweepy==4.14.0",
    "gitpython>=3.1.43,<4",
    "mkdocs-material>=9.5.42,<10",
    "mkdocs-minify-plugin>=0.8.0,<0.9",
    "mkdocstrings[python]>=0.26.2,<0.27",
]
debug = ["debugpy==1.8.9"]
crewai = [
    "crewai>=0.117.1",
    "pygithub>=2.6.1",
]

[project.urls]
Homepage = "https://www.cognee.ai"
Repository = "https://github.com/topoteretes/cognee"

[build-system]
requires = ["hatchling"]
build-backend = "hatchling.build"

[tool.hatch.build]
exclude = [
  "/bin",
  "/dist",
  "/.data",
  "/.github",
  "/alembic",
  "/distributed",
  "/deployment",
  "/cognee-mcp",
  "/cognee-frontend",
  "/examples",
  "/helm",
  "/licenses",
  "/logs",
  "/notebooks",
  "/profiling",
  "/tests",
  "/tools",
]

[tool.ruff]
line-length = 100
exclude = [
    "migrations/",  # Ignore migrations directory
    "notebooks/",       # Ignore notebook files
    "build/",           # Ignore build directory
    "cognee/pipelines.py",
    "cognee/modules/users/models/Group.py",
    "cognee/modules/users/models/ACL.py",
    "cognee/modules/pipelines/models/Task.py",
    "cognee/modules/data/models/Dataset.py"
]

[tool.ruff.lint]
ignore = ["F401"]<|MERGE_RESOLUTION|>--- conflicted
+++ resolved
@@ -58,22 +58,16 @@
     "structlog>=25.2.0,<26",
     "onnxruntime<=1.21.1",
     "pylance==0.22.0",
-<<<<<<< HEAD
     "nest-asyncio>=1.6.0",
-=======
     "python-jose[cryptography]>=3.5.0",
->>>>>>> 450d9ada
 ]
 
 [project.optional-dependencies]
 api = [
     "uvicorn==0.34.0",
     "gunicorn>=20.1.0,<21",
-<<<<<<< HEAD
     "websockets>=15.0.1",
-=======
     "kuzu==0.9.0",
->>>>>>> 450d9ada
 ]
 weaviate = ["weaviate-client==4.9.6"]
 qdrant = ["qdrant-client>=1.9.0,<2"]
