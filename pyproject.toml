--- conflicted
+++ resolved
@@ -127,7 +127,6 @@
     "mkdocstrings[python]>=0.26.2,<0.27",
 ]
 debug = ["debugpy==1.8.9"]
-<<<<<<< HEAD
 
 [project.urls]
 Homepage = "https://www.cognee.ai"
@@ -136,37 +135,6 @@
 [build-system]
 requires = ["hatchling"]
 build-backend = "hatchling.build"
-
-[tool.hatch.build]
-exclude = [
-  "/bin",
-  "/dist",
-  "/.data",
-  "/.github",
-  "/alembic",
-  "/distributed",
-  "/deployment",
-  "/cognee-mcp",
-  "/cognee-frontend",
-  "/examples",
-  "/helm",
-  "/licenses",
-  "/logs",
-  "/notebooks",
-  "/profiling",
-  "/tests",
-  "/tools",
-]
-=======
-
-[project.urls]
-Homepage = "https://www.cognee.ai"
-Repository = "https://github.com/topoteretes/cognee"
-
-[build-system]
-requires = ["hatchling"]
-build-backend = "hatchling.build"
->>>>>>> b1b4ae3d
 
 [tool.ruff]
 line-length = 100
